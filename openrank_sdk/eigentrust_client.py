<<<<<<< HEAD
from __future__ import annotations

=======
import boto3
>>>>>>> f04fc296
import csv
import enum
import httpx
import io
import logging
import math
import os
import time
import warnings
from dataclasses import asdict, dataclass, fields, replace
from tempfile import NamedTemporaryFile
from typing import Any, Callable, Dict, List, Literal, Optional, Tuple, Union

<<<<<<< HEAD
import httpx
import pandas as pd
from dataclasses_json import LetterCase, dataclass_json
from dataclasses_json.core import Json

from openrank_sdk import trust
from openrank_sdk.trust import IJV, IJV_CSV_HEADERS, IV, IV_CSV_HEADERS, \
    SCORE_CSV_HEADERS, Score
=======
>>>>>>> f04fc296

SchemaType = Literal["inline", "objectstorage", "stored"]


@dataclass_json(letter_case=LetterCase.CAMEL)
@dataclass
class ComputeRequestBody:
    """Compute request body."""
    local_trust: trust.Matrix
    initial_trust: Optional[trust.Vector] = None
    pre_trust: Optional[trust.Vector] = None
    alpha: Optional[float] = None
    epsilon: Optional[float] = None
    flat_tail: Optional[int] = None
    num_leaders: Optional[int] = None
    max_iterations: Optional[int] = None
    min_iterations: Optional[int] = None
    check_freq: Optional[int] = None

    def encode(self) -> Json:
        d = self.to_dict()
        null_keys = {k for k, v in d.items() if v is None}
        for k in null_keys:
            del d[k]
        return d


@dataclass_json(letter_case=LetterCase.CAMEL)
@dataclass
class ComputeWithStatsResponse:
    """Successful ``/compute-with-stats`` endpoint response."""
    eigen_trust: trust.Vector
    flat_tail_stats: FlatTailStats


@dataclass_json(letter_case=LetterCase.CAMEL)
@dataclass
class FlatTailStats:
    """Flat-tail algorithm stats and peer ranking."""
    length: int
    threshold: int
    delta_norm: float
    ranking: List[int]


class ScoreScale(enum.Enum):
    """EigenTrust score scale."""
    RAW = 'raw'
    """Raw EigenTrust score value in [0..1] range.

    The number represents the peer's share of the overall trust circulating
    in the network, e.g. 0.1 means 10% of the total trust is bestowed
    on the peer.
    """

    PERCENT = 'percent'
    """Same as `RAW` but in percents, in [0..100] range."""

    LOG = 'log'
    """Log distance from the full trust, in [0..inf] range.

    Defined as `log(raw_value, 0.1)`, this represents the distance from
    the full trust: 0/1/2/3/... represents 100%/10%/1%/0.1%/... of the total
    trust circulating in the network.  Lower distance means higher trust.

    Score values in this scale tend to form a bell curve.
    """


_SCORE_SCALERS: Dict[ScoreScale, Callable[[float], float]] = {
    ScoreScale.RAW: lambda v: v,
    ScoreScale.PERCENT: lambda v: v * 100,
    ScoreScale.LOG: lambda v: math.log(v, 0.1),
}


def snake2camel(s: str) -> str:
    return ''.join(
        w.capitalize() if i > 0 else w.lower()
        for i, w in enumerate(s.split('_'))
    )


def replace_with_kwargs(obj, kwargs: Dict[str, Any]):
    """
    Replace fields of a dataclass instance obj with given kwargs.

    Pop and use only the kwargs that match a field name, leave others intact.
    """
    changes = {}
    for f in fields(obj):
        try:
            v = kwargs.pop(f.name)
        except KeyError:
            pass
        else:
            changes[f.name] = v
    return replace(obj, **changes)


def assert_empty_kwargs(kwargs):
    if kwargs:
        msg = (f"extra keyword arguments: "
               f"{', '.join(f'{k}={v!r}' for k, v in kwargs.items())}")
        raise TypeError(msg)


@dataclass
class ComputeReqParams:
    """
    EigenTrust compute request parameters.

    `alpha` and `epsilon` are core EigenTrust parameters.

    `max_iterations`, `min_iterations`, and `check_freq` are
    exit criteria parameters.
    They can be used with bipartite or otherwise heterogeneous trust graphs
    such as hubs-and-authorities affinity graphs,
    to handle convergence over fixed-cycle oscillations.

    `flat_tail` and `num_leaders` are flat-tail detection parameters,
    which can be used when ranking stability should be part of exit criteria.
    """

    alpha: Optional[float] = None
    """
    Seed trust strength, between 0 and 1 inclusive.

    Higher values skew the result toward the seed trust bias
    and away from the local trust opinions.
    Lower values skew the result toward the local trust opinions
    and away from the seed trust (thus more "democratic"),
    but tends to be slower.

    When unsure, start with 0.5, observe the result,
    then tune higher/lower as needed.
    """

    epsilon: Optional[float] = None
    """
    Convergence termination threshold, between 0 and 1 inclusive.

    Leave untouched for the most part, except when using flat-tail (advanced).
    """

    max_iterations: Optional[int] = None
    """
    The maximum number of iterations.

    Iteration loop stops after this many iterations
    even if other termination criteria are not met.

    0 (default) means no limit.
    """

    min_iterations: Optional[int] = None
    """
    The minimum number of iterations.

    The loop performs at least this many iterations
    even if other termination criteria are met.

    Defaults to check_freq, which in turn defaults to 1.
    """

    check_freq: Optional[int] = None
    """
    Exit criteria check frequency, in number of iterations.

    The loop checks exit criteria only every this many iterations.
    It can be used with `min_iterations` for "modulo n" behavior,
    e.g. with ``min_iterations=7`` and ``check_freq=5``
    exit criteria are checked after 7/12/17/... iterations.

    Default is 1: exit criteria are checked after every iteration.
    """

    flat_tail: Optional[int] = None
    """
    Flat tail length.

    This is the number of consecutive iterations with
    ranking unchanged from previous iteration
    that must be seen before terminating the recursion.

    0 (default) means a flat tail need not be seen,
    and the recursion is terminated solely based upon convergence check.
    """

    num_leaders: Optional[int] = None
    """
    The number of top-ranking for flat tail detection.

    0 (default) means everyone.
    """

    def update_req(self, req: ComputeRequestBody):
        for k, v in asdict(self).items():
            if v is not None:
                setattr(req, k, v)


DEFAULT_COMPUTE_PARAMS = ComputeReqParams()  # none yet


@dataclass
class ClientParams:
    """EigenTrust API client parameters."""

    host_url: Optional[str] = None
    """The host URL for the EigenTrust service."""

    timeout: Optional[int] = None
    """EigenTrust request timeout, in milliseconds."""

    api_key: Optional[str] = None
    """The API key for authentication."""

    s3_bucket: Optional[str] = None
    """The S3 bucket to use S3-based local trust upload."""


DEFAULT_CLIENT_PARAMS = ClientParams(
    host_url="https://openrank-sdk-api.k3l.io",
    timeout=(15 * 60 * 1000),
    s3_bucket="openrank-sdk-dev-cache",
    api_key='',
)


class _NoEdgesFoundForAddresses(RuntimeError):
    """No edges found for addresses."""

    def __str__(self):
        addresses = self.args[0]
        return f"No edges found for {addresses}"


# noinspection PyMethodMayBeStatic
class EigenTrust:
    """
    EigenTrust client.

    Can be instantiated also with various request parameters.
    These values are used when they are not specified to individual request
    method calls such as `run_eigentrust()`.
    If a parameter is neither specified here nor to the request method call,
    server picks/uses the default value.

    See `ComputeReqParams` and `ClientParams` for the list of parameters.

    Example:

    >>> et = EigenTrust(alpha=0.5, epsilon=1.0, max_iterations=50, flat_tail=2,
    ...                 host_url="https://example.com", timeout=900000,
    ...                 api_key="your_api_key")
    """

    def __init__(self, *poargs, **kwargs):
        compute_params = replace_with_kwargs(DEFAULT_COMPUTE_PARAMS, kwargs)
        client_params = replace_with_kwargs(DEFAULT_CLIENT_PARAMS, kwargs)
        super().__init__(*poargs, **kwargs)
        self.compute_params = compute_params
        self.client_params = client_params
        self.http = httpx.Client(timeout=self.client_params.timeout / 1000)

    @property
    def alpha(self):
        return self.compute_params.alpha

    @property
    def go_eigentrust_host_url(self):
        return self.client_params.host_url

    @property
    def api_key(self):
        return self.client_params.api_key

    @property
    def s3_bucket(self):
        return self.client_params.s3_bucket

    @staticmethod
    def normalize_trust(
            localtrust: List[IJV], pretrust: List[IV] = None,
    ) -> [List[Score], List[Score]]:
        return localtrust, pretrust

<<<<<<< HEAD
    def run(self,
            localtrust: trust.Matrix, pretrust: Optional[trust.Vector], *,
            scale: Union[ScoreScale, str] = ScoreScale.LOG,
            **kwargs) -> trust.Vector:
        """
        Run the EigenTrust algorithm using the provided local trust and
        pre-trust data.

        :param localtrust: local trust.
        :param pretrust: pre-trust.
        :param scale: how to scale the output scores.
            See `ScoreScale` documentation for details.
        :returns: the computed scores.

        Example:

        >>> et = EigenTrust()
        >>> lt_df = pd.DataFrame([  # uses string peer ids
        ...     dict(i='ek', j='sd', v=100),
        ...     dict(i='vm', j='sd', v=100),
        ...     dict(i='ek', j='vm', v=75),
        ... ])
        >>> pt_df = pd.DataFrame([  # uses string peer ids
        ...     dict(i='ek', v=50),
        ...     dict(i='vm', v=100),
        ...     dict(i='gw', v=100),
        ... ])
        >>> id2idx, idx2id = trust.make_peer_map()  # peer id <-> index maps
        >>> lt = trust.InlineMatrix.from_df(
        ...     lt_df, coord_map=id2idx,
        ...     on_missing='allocate',  # create peer entries in id2idx/idx2id
        ... )
        >>> dict(id2idx)  # peers that appear in local trust
        {'ek': 0, 'sd': 1, 'vm': 2}
        >>> pt = trust.InlineVector.from_df(
        ...     pt_df, coord_map=id2idx,
        ...     on_missing='drop',  # drops gw because she's not in local trust
        ... )
        >>> gt = et.run(lt, pt, scale='raw')
        >>> assert isinstance(gt, trust.InlineVector)
        >>> gt_df = gt.to_df(coord_map=idx2id)
        >>> gt_df
            i         v
        0  vm  0.480620
        1  sd  0.302326
        2  ek  0.217054
        """
        scale = ScoreScale(scale)
        scaler = _SCORE_SCALERS[scale]
        reverse = scale != ScoreScale.LOG

        logging.debug("calling go_eigentrust")
        globaltrust = self._send_go_eigentrust_req(pretrust=pretrust,
                                                   localtrust=localtrust,
                                                   **kwargs)
        if isinstance(globaltrust, trust.InlineVector):
            globaltrust.entries['v'] = [scaler(v) for v in
                                        globaltrust.entries['v']]
            globaltrust.entries = globaltrust.entries.sort_values('v',
                                                                  ascending=not reverse)
        return globaltrust

    def _prepare_input(self, localtrust: List[IJV],
                       pretrust: Optional[List[IV]]):
=======
    def _prepare_input(self, localtrust, pretrust):

>>>>>>> f04fc296
        lt = []
        for entry in localtrust:
            if entry['v'] <= 0.0:
                logging.warning(f"v cannot be less than or equal to 0, "
                                f"skipping this entry: {entry}")
            elif entry['i'] == entry['j']:
                logging.warning(f"i and j cannot be same, "
                                f"skipping this entry: {entry}")
            else:
                lt.append(entry)
<<<<<<< HEAD
        localtrust[:] = lt
        if pretrust is not None:
=======
        localtrust = lt
        addresses = set()
        for entry in localtrust:
            addresses.add(entry["i"])
            addresses.add(entry["j"])
        if len(addresses) <= 0:
            raise _NoEdgesFoundForAddresses(addresses)
        addr_to_int_map = {}
        int_to_addr_map = {}
        for idx, addr in enumerate(addresses):
            addr_to_int_map[addr] = idx
            int_to_addr_map[idx] = addr
        if not pretrust:
            pt_len = len(addresses)
            logging.info(f"generating pretrust from localtrust "
                         f"with equally weighted pretrusted value")
            pretrust = [{'i': addr_to_int_map[addr], 'v': 1 / pt_len}
                        for addr in addresses]
        else:
>>>>>>> f04fc296
            pt = []
            for p in pretrust:
                if p['v'] <= 0.0:
                    logging.warning(f"v cannot be less than or equal to 0, "
                                    f"skipping this entry: {p}")
                else:
                    pt.append(p)
<<<<<<< HEAD
            pretrust[:] = pt

    @staticmethod
    def _compat_scale(scale: Optional[Union[ScoreScale, str]]) -> ScoreScale:
        if scale is None:
            msg = (
                "Defaulting to the 'raw' score scale. "
                "The default scale will change to 'log' in a future version; "
                "add score='raw' to keep the current behavior "
                "(and silence this warning)")
            warnings.warn(msg, DeprecationWarning, stacklevel=3)
            scale = ScoreScale.RAW
        return scale
=======
            pretrust = pt
            pretrust = [{'i': addr_to_int_map[p['i']], 'v': p['v']}
                        for p in pretrust]
        logging.debug(f"generating localtrust with "
                      f"{len(addresses)} addresses")
        localtrust = [{'i': addr_to_int_map[entry['i']],
                       'j': addr_to_int_map[entry['j']],
                       'v': entry['v']}
                      for entry in localtrust]
        max_id = len(addresses) - 1

        return localtrust, pretrust, int_to_addr_map, max_id
>>>>>>> f04fc296

    def run_eigentrust(
            self, localtrust: List[IJV], pretrust: List[IV] = None, *,
            scale: Optional[Union[ScoreScale, str]] = None, **kwargs,
    ) -> List[Score]:
        """
        Run the EigenTrust algorithm using the provided local trust and
        pre-trust data.

        This method is for small in-line local trust and pre-trust data;
        for larger input data (~1M entries or more),
        the `run()` method should be used directly with `pd.DataFrame`.
        See the `run()` documentation for details.

        Example:

        >>> from openrank_sdk import EigenTrust
        >>> et = EigenTrust()
        >>> lt = [
        ...     dict(i='ek', j='sd', v=100),
        ...     dict(i='vm', j='sd', v=100),
        ...     dict(i='ek', j='vm', v=75),
        ... ]
        >>> pt = [
        ...     dict(i='ek', v=50),
        ...     dict(i='vm', v=100), dict(i='gw', v=100),
        ... ]
        >>> gt = et.run_eigentrust(lt, pt, scale='raw')
        >>> from pprint import pprint
        >>> pprint(gt)
        [{'i': 'vm', 'v': 0.4806201780180134},
         {'i': 'sd', 'v': 0.3023255429103218},
         {'i': 'ek', 'v': 0.21705427907166472}]


        Args:
            localtrust (List[IJV]): List of local trust values.
            pretrust (List[IV], optional): List of pre-trust values. Defaults
            to None.
            scale (ScoreScale): How to scale the output scores.  See
            `ScoreScale` documentation for details.

        Returns:
            List[Score]: List of computed scores.
        """
        scale = self._compat_scale(scale)

        try:
<<<<<<< HEAD
            self._prepare_input(localtrust, pretrust)
=======
            localtrust, pretrust, int_to_addr_map, max_id = self._prepare_input(
                localtrust, pretrust)
>>>>>>> f04fc296
        except _NoEdgesFoundForAddresses as e:
            print(e)
            return []

        id2idx, idx2id = trust.make_peer_map()
        lt_matrix = trust.InlineMatrix.from_entries(localtrust, id2idx,
                                                    on_missing='allocate')
        if pretrust is None:
            pt_vector = None
        else:
            pt_vector = trust.InlineVector.from_entries(pretrust, id2idx,
                                                        on_missing='drop')
        globaltrust = self.run(lt_matrix, pt_vector, scale=scale, **kwargs)
        return list(globaltrust.load().to_entries(coord_map=idx2id))

    def _read_scores_from_csv(
<<<<<<< HEAD
            self, localtrust_filename: str, pretrust_filename: str = None, *,
            coord_map: trust.PeerId2Index,
            on_lt_missing: trust.OnMissingPeer,
            on_pt_missing: trust.OnMissingPeer,
    ) -> Tuple[trust.InlineMatrix, trust.InlineVector]:
        lt_df = pd.read_csv(localtrust_filename)
        lt_columns = tuple(lt_df.columns)
        pt_df = pd.read_csv(pretrust_filename)
        pt_columns = tuple(pt_df.columns)
        lt = trust.InlineMatrix.from_df(lt_df, lt_columns[-1], lt_columns[:-1],
                                        coord_map, on_missing=on_lt_missing)
        pt = trust.InlineVector.from_df(pt_df, pt_columns[-1], pt_columns[:-1],
                                        coord_map, on_missing=on_pt_missing)

        return lt, pt
=======
            self, localtrust_filename: str, pretrust_filename: str = None,
    ) -> [List[IJV], List[IV]]:
        localtrust = []
        with open(localtrust_filename, "r") as f:
            reader = csv.reader(f, delimiter=",")
            for i, line in enumerate(reader):
                i, j, v = line[0], line[1], line[2]
                # is header
                if not self.is_number(v):
                    continue
                localtrust.append({'i': str(i), 'j': str(j), 'v': float(v)})

        pretrust = None
        if pretrust_filename:

            pretrust = []
            with open(pretrust_filename, "r") as f:
                reader = csv.reader(f, delimiter=",")
                for i, line in enumerate(reader):
                    i, v = line[0], line[1]
                    # is header
                    if not self.is_number(v):
                        continue
                    pretrust.append({'i': str(i), 'v': float(v)})
        return localtrust, pretrust
>>>>>>> f04fc296

    def run_eigentrust_from_csv(
            self, localtrust_filename: str, pretrust_filename: str = None,
            scale: Optional[Union[ScoreScale, str]] = None, **kwargs,
    ) -> List[Score]:
        """
        Run the EigenTrust algorithm using local trust and pre-trust data
        from CSV files.

        Args:
            localtrust_filename (str):
                The filename of the local trust CSV file.
            pretrust_filename (str, optional):
                The filename of the pre-trust CSV file. Defaults to None.
            scale (ScoreScale or str):
                How to scale the output scores.
                See `ScoreScale` documentation for details.

        Returns:
            List[Score]: List of computed scores.

        Example:
            scores = et.run_eigentrust_from_csv('localtrust.csv',
                                                'pretrust.csv')
        """
<<<<<<< HEAD
        scale = self._compat_scale(scale)
        id2idx, idx2id = trust.make_peer_map()
        lt_url = 'file:' + os.path.realpath(localtrust_filename)
        lt = trust.ObjectStorageMatrix(lt_url).load(coord_map=id2idx,
                                                    on_missing='allocate')
        pt_url = 'file:' + os.path.realpath(pretrust_filename)
        pt = trust.ObjectStorageVector(pt_url).load(coord_map=id2idx,
                                                    on_missing='drop')
        gt = self.run(lt, pt, scale=scale, **kwargs)
        return list(gt.load().to_entries(coord_map=idx2id))
=======

        localtrust, pretrust = self._read_scores_from_csv(localtrust_filename,
                                                          pretrust_filename)

        return self.run_eigentrust(localtrust, pretrust, **kwargs)
>>>>>>> f04fc296

    def _send_go_eigentrust_req(
            self,
            pretrust: Optional[trust.Vector],
            localtrust: trust.Matrix,
            **kwargs,
    ) -> trust.Vector:
        compute_params = replace_with_kwargs(self.compute_params, kwargs)
        client_params = replace_with_kwargs(self.client_params, kwargs)
        assert_empty_kwargs(kwargs)
        req = ComputeRequestBody(
            local_trust=localtrust,
            pre_trust=pretrust,
        )
        compute_params.update_req(req)

        start_time = time.perf_counter()
        try:
            response = self.http.post(
                f"{client_params.host_url}/basic/v1/compute",
                headers={
                    'Accept': 'application/json',
                    'API-Key': self.api_key,
                },
                json=req.encode(),
                follow_redirects=True,
            )
            logging.debug(
                f"go-eigentrust took {time.perf_counter() - start_time} secs")

            if response.status_code != 200:
                resp_data = response.text
                msg = f"Server returned HTTP {response.status_code}: {resp_data}"
                logging.error(msg)
                raise RuntimeError(msg)

            return trust.Vector.decode(response.json())
        except Exception:
            logging.error('Error while sending a request to go-eigentrust',
                          exc_info=True)
            raise

    @staticmethod
    def export_scores_to_csv(
            scores: List[Score], filepath: str, headers: List[str]):
        """
        Export the computed scores to a CSV file.

        Args:
            scores (List[Score]): List of computed scores.
            filepath (str): The path to the output CSV file.
            headers (List[str]): List of CSV headers.

        Example:
            et.export_scores_to_csv(scores, 'scores.csv', ['i', 'v'])
        """
        with open(filepath, 'w', newline='') as csvfile:
            writer = csv.writer(csvfile, delimiter=',')
            for line in scores:
                item = []
                for h in headers:
                    # noinspection PyTypedDict
                    item.append(line[h])
                writer.writerow(item)

    def export_csv_to_dune(
            self,
            filepath: str,
            headers: List[str],
            table_name: str,
            description: str,
            is_private: bool,
            api_key: str,
    ):
        """
        Export a CSV file to the Dune Analytics platform.

        Args:
            filepath (str): The path to the CSV file.
            headers (List[str]): List of CSV headers.
            table_name (str): The name of the table on Dune Analytics.
            description (str): Description of the table.
            is_private (bool): Whether the table is private.
            api_key (str): The API key for Dune Analytics.

        Example:
            et.export_csv_to_dune('scores.csv', ['i', 'v'], 'my_table',
                                  'Table description', False, 'your_api_key')
        """
        csv_header = ""
        for h in headers:
            csv_header += f"{h},"
        lines = [csv_header]
        with open(filepath, "r") as f:
            reader = csv.reader(f, delimiter=',')
            for _, line in enumerate(reader):
                header = ""
                for field in line:
                    header += f'{field},'
                lines.append(header)
        data = '\n'.join(lines)
        req = {
            "data": data,
            "description": description,
            "table_name": table_name,
            "is_private": is_private,
        }

        start_time = time.perf_counter()
        try:
            response = self.http.request(
                'POST',
                "https://api.dune.com/api/v1/table/upload/csv",
                headers={
                    'Accept': 'application/json',
                    'X-DUNE-API-KEY': api_key,
                },
                json=req,
                # timeout=30 * 1000,
            )
            resp_dict = response.json()

            if response.status_code != 200:
                resp_data = response.text
                msg = f"Server returned HTTP {response.status_code}: {resp_data}"
                logging.error(msg)
                raise RuntimeError(msg)

            return resp_dict
        except Exception as e:
            logging.error(
                'error while sending a request to dune-upload-csv', e)
        logging.debug(
            f"dune-upload-csv took {time.perf_counter() - start_time} secs ")

    def _save_dict_to_csv(self, data: List[dict], filename: str):
        with open(filename, mode='w', newline='') as file:
            writer = csv.DictWriter(file, fieldnames=data[0].keys())
            writer.writeheader()
            for row in data:
                writer.writerow(row)

    def run_eigentrust_from_s3(
            self, localtrust_filename: str, pretrust_filename: str = None,
            scale: Optional[Union[ScoreScale, str]] = None, **kwargs,
    ) -> List[Score]:
<<<<<<< HEAD
        scale = self._compat_scale(scale)
        id2idx, idx2id = trust.make_peer_map()
        with NamedTemporaryFile() as f:
            trust.ObjectStorageMatrix.from_path(localtrust_filename).load(
                coord_map=id2idx, on_missing='allocate',
            ).entries.to_csv(f, index=False)
            f.flush()
            f.seek(0)
            lt = trust.ObjectStorageMatrix.from_path(f.name) \
                .upload_to_s3(self.s3_bucket)
        with NamedTemporaryFile() as f:
            trust.ObjectStorageVector.from_path(pretrust_filename).load(
                coord_map=id2idx, on_missing='drop',
            ).entries.to_csv(f, index=False)
            f.flush()
            f.seek(0)
            pt = trust.ObjectStorageVector.from_path(f.name) \
                .upload_to_s3(self.s3_bucket)
        gt = self.run(lt, pt, scale=scale, **kwargs)
        return list(gt.load().to_entries(coord_map=idx2id))
=======
        start_time = time.perf_counter()
        localtrust_tmp_filename = "localtrust-tmp.csv"
        pretrust_tmp_filename = "pretrust-tmp.csv"

        localtrust, pretrust = self._read_scores_from_csv(localtrust_filename,
                                                          pretrust_filename)

        try:
            localtrust, pretrust, int_to_addr_map, max_id = self._prepare_input(
                localtrust, pretrust)
        except _NoEdgesFoundForAddresses as e:
            print(e)
            return []

        logging.debug("calling go_eigentrust")

        self._save_dict_to_csv(localtrust, localtrust_tmp_filename)
        if pretrust_filename is not None:
            self._save_dict_to_csv(pretrust, pretrust_tmp_filename)

        localtrust_s3 = self._upload_csv_to_s3(localtrust_tmp_filename)

        req = {
            "localTrust": {
                "scheme": 'objectstorage',
                "format": "csv",
                "url": f"s3://{self.s3_bucket}/{localtrust_s3}",
            },
        }

        if pretrust_filename is not None:
            pretrust_s3 = self._upload_csv_to_s3(pretrust_tmp_filename)
            req["pretrust"] = {
                "scheme": 'objectstorage',
                "format": "csv",
                "url": f"s3://{self.s3_bucket}/{pretrust_s3}",
            }
        compute_params = replace_with_kwargs(self.compute_params, kwargs)
        compute_params.update_req(req)

        i_scores = self._send_go_eigentrust_req(pretrust=pretrust,
                                                max_pt_id=max_id,
                                                localtrust=localtrust,
                                                max_lt_id=max_id,
                                                req=req,
                                                **kwargs)

        addr_scores = [{'i': int_to_addr_map[i_score['i']], 'v': i_score['v']}
                       for i_score in i_scores]
        logging.info(f"eigentrust compute took "
                     f"{time.perf_counter() - start_time} secs ")
        addr_scores.sort(key=lambda x: x['v'], reverse=True)

        os.remove(localtrust_tmp_filename)
        if pretrust_filename is not None:
            os.remove(pretrust_tmp_filename)

        return addr_scores

    def _upload_csv_to_s3(self, file_name) -> str:
        if not file_name.lower().endswith('.csv'):
            msg = "CSV file name must end with '.csv'"
            logging.error(msg)
            raise RuntimeError(msg)

        object_name = (
                ''.join(random.choice(string.ascii_letters + string.digits)
                        for _ in range(8)) +
                '_' +
                datetime.now().strftime("%Y%m%d_%H%M%S") +
                '.csv'
        )
        s3_client = boto3.client('s3')

        try:
            s3_client.upload_file(file_name, self.s3_bucket, object_name)
            logging.info(f"File {file_name} uploaded to "
                         f"{self.s3_bucket}/{object_name} successfully.")
        except Exception as e:
            logging.error('error while sending a request to aws s3', e)

        return object_name
>>>>>>> f04fc296

    # New methods to interact with the backend server
    def _upload_csv(
            self, data: List[dict], headers: List[str], endpoint: str,
            overwrite: bool,
    ) -> str:
        """
        Upload CSV data to the backend server.

        Args:
            data (List[dict]): List of data to be uploaded.
            headers (List[str]): List of CSV headers.
            endpoint (str): The endpoint for the upload.
            overwrite (bool): Whether to overwrite existing data.

        Returns:
            str: URL of the uploaded data.

        Example:
            data = [
                {'i': 'A', 'j': 'B', 'v': 0.5},
                {'i': 'B', 'j': 'C', 'v': 0.6},
            ]
            url = et._upload_csv(
                data, ['i', 'j', 'v'], 'localtrust/123', True)
        """
        # Create an in-memory file-like object for the CSV data
        csv_buffer = io.StringIO()
        writer = csv.writer(csv_buffer)

        # Write CSV headers
        writer.writerow(headers)

        # Write CSV rows
        for item in data:
            writer.writerow(item.values())

        # Send the CSV data to the server
        response = self.http.post(
            f'{self.go_eigentrust_host_url}/upload/{endpoint}?overwrite={overwrite}',
            headers={'Content-Type': 'text/csv'},
            content=csv_buffer.getvalue().encode('utf-8'),
        )

        if response.status_code != 200:
            raise Exception(
                f"Failed to upload CSV: {response.text}")

        return f'{self.go_eigentrust_host_url}/download/{endpoint}'

    def _download_csv(self, endpoint: str) -> List[dict]:
        """
        Download CSV data from the backend server.

        Args:
            endpoint (str): The endpoint for the download.

        Returns:
            List[dict]: List of downloaded data.

        Example:
            data = et._download_csv('localtrust/123')
        """
        response = self.http.get(
            f'{self.go_eigentrust_host_url}/download/{endpoint}',
            headers={'Accept': 'text/csv'}
        )

        if response.status_code != 200:
            raise Exception(
                f"Failed to download CSV: {response.text}")
        data = response.text.splitlines()
        reader = csv.DictReader(data)
        return list(reader)

    @staticmethod
    def _convert_to_ijv(data: List[dict]) -> List[IJV]:
        """
        Convert a list of dictionaries to a list of IJV objects.

        Args:
            data (List[dict]): List of data to be converted.

        Returns:
            List[IJV]: List of IJV objects.

        Example:
            ijv_list = et._convert_to_ijv(data)
        """
        return [{'i': row['i'], 'j': row['j'],
                 'v': float(row['v'])} for row in data]

    @staticmethod
    def _convert_to_iv(data: List[dict]) -> List[IV]:
        """
        Convert a list of dictionaries to a list of IV objects.

        Args:
            data (List[dict]): List of data to be converted.

        Returns:
            List[IV]: List of IV objects.

        Example:
            iv_list = et._convert_to_iv(data)
        """
        return [{'i': row['i'], 'v': float(row['v'])} for row in data]

    @staticmethod
    def is_number(value):
        try:
            float(value)
            return True
        except ValueError:
            return False

    @staticmethod
    def _convert_to_score(data: List[dict]) -> List[Score]:
        """
        Convert a list of dictionaries to a list of Score objects.

        Args:
            data (List[dict]): List of data to be converted.

        Returns:
            List[Score]: List of Score objects.

        Example:
            score_list = et._convert_to_score(data)
        """
        return [{'i': row['i'], 'v': float(row['v'])} for row in data]

    def run_eigentrust_from_id(
            self, localtrust_id: str, pretrust_id: str = None,
    ) -> List[Score]:
        """
        Run the EigenTrust algorithm using local trust and pre-trust data
        identified by their IDs.

        Args:
            localtrust_id (str): The ID of the local trust data.
            pretrust_id (str, optional):
                The ID of the pre-trust data. Defaults to None.

        Returns:
            Tuple[List[Score], str]:
                List of computed scores and the URL of the results.

        Example:
            scores, url = et.run_eigentrust_from_id('localtrust123',
                                                    'pretrust123')
        """
        data = {
            'localtrust_id': localtrust_id,
            'alpha': self.alpha,
        }
        if pretrust_id:
            data['pretrust_id'] = pretrust_id

        response = self.http.post(
            f'{self.go_eigentrust_host_url}/compute_from_id',
            json=data
        )

        if response.status_code != 200:
            raise Exception(
                f"Failed to run eigentrust: {response.text}")

        resp_dict = response.json()
        scores = [Score(i=item['i'], v=item['v'])
                  for item in resp_dict['scores']]
        return scores

    def run_and_publish_eigentrust_from_id(
            self, id_: str, localtrust_id: str, pretrust_id: str = None,
            **kwargs,
    ) -> Tuple[List[Score], str]:
        """
        Run the EigenTrust algorithm using local trust and pre-trust data
        identified by their IDs, and publish the results.

        Args:
            id_ (str): The ID for publishing the results.
            localtrust_id (str): The ID of the local trust data.
            pretrust_id (str, optional):
                The ID of the pre-trust data. Defaults to None.

        Returns:
            Tuple[List[Score], str]:
                List of computed scores and the URL of the published results.

        Example:
            scores, publish_url = et.run_and_publish_eigentrust_from_id(
                'result123', 'localtrust123', 'pretrust123')
        """
        scores = self.run_eigentrust_from_id(localtrust_id, pretrust_id)
        publish_url = self.publish_eigentrust(id_, scores, **kwargs)
        return scores, publish_url

    def run_and_publish_eigentrust(
            self, id_: str, localtrust: List[IJV], pretrust: List[IV] = None,
            **kwargs,
    ) -> Tuple[List[Score], str]:
        """
        Run the EigenTrust algorithm using local trust and pre-trust data,
        and publish the results.

        Args:
            id_ (str): The ID for publishing the results.
            localtrust (List[IJV]): List of local trust values.
            pretrust (List[IV], optional):
                List of pre-trust values. Defaults to None.

        Returns:
            Tuple[List[Score], str]:
                List of computed scores and the URL of the published results.

        Example:
            localtrust = [
                {'i': 'A', 'j': 'B', 'v': 0.5},
                {'i': 'B', 'j': 'C', 'v': 0.6},
            ]
            pretrust = [{'i': 'A', 'v': 1.0}]
            scores, publish_url = et.run_and_publish_eigentrust(
                'result123', localtrust, pretrust)
        """
        overwrite = kwargs.get('overwrite', False)
        scores = self.run_eigentrust(localtrust, pretrust)
        publish_url = self.publish_eigentrust(id_, scores,
                                              overwrite=overwrite)
        return scores, publish_url

    def publish_eigentrust(
            self, id_: str, result: List[Score], **kwargs) -> str:
        """
        Publish the EigenTrust results.

        Args:
            id_ (str): The ID for publishing the results.
            result (List[Score]): List of computed scores.

        Returns:
            str: URL of the published results.

        Example:
            url = et.publish_eigentrust('result123', scores)
        """
        overwrite = kwargs.get('overwrite', False)
        return self._upload_csv(result, SCORE_CSV_HEADERS,
                                f'eigentrust/{id_}', overwrite)

    def fetch_eigentrust(self, id_: str, **_) -> List[Score]:
        """
        Fetch the EigenTrust results by ID.

        Args:
            id_ (str): The ID of the results to fetch.

        Returns:
            List[Score]: List of fetched scores.

        Example:
            scores = et.fetch_eigentrust('result123')
        """
        return self._convert_to_score(self._download_csv(f'eigentrust/{id_}'))

    def publish_localtrust(
            self, id_: str, result: List[IJV], **kwargs) -> str:
        """
        Publish the local trust data.

        Args:
            id_ (str): The ID for publishing the local trust data.
            result (List[IJV]): List of local trust values.

        Returns:
            str: URL of the published local trust data.

        Example:
            url = et.publish_localtrust('localtrust123', localtrust)
        """
        overwrite = kwargs.get('overwrite', False)
        return self._upload_csv(result, IJV_CSV_HEADERS,
                                f'localtrust/{id_}', overwrite)

    def fetch_localtrust(self, id_: str, **_) -> List[IJV]:
        """
        Fetch the local trust data by ID.

        Args:
            id_ (str): The ID of the local trust data to fetch.

        Returns:
            List[IJV]: List of fetched local trust values.

        Example:
            localtrust = et.fetch_localtrust('localtrust123')
        """
        return self._convert_to_ijv(self._download_csv(f'localtrust/{id_}'))

    def publish_pretrust(self, id_: str, result: List[IV], **kwargs) -> str:
        """
        Publish the pre-trust data.

        Args:
            id_ (str): The ID for publishing the pre-trust data.
            result (List[IV]): List of pre-trust values.

        Returns:
            str: URL of the published pre-trust data.

        Example:
            url = et.publish_pretrust('pretrust123', pretrust)
        """
        overwrite = kwargs.get('overwrite', False)
        return self._upload_csv(result, IV_CSV_HEADERS,
                                f'pretrust/{id_}', overwrite)

    def fetch_pretrust(self, id_: str, **_) -> List[IV]:
        """
        Fetch the pre-trust data by ID.

        Args:
            id_ (str): The ID of the pre-trust data to fetch.

        Returns:
            List[IV]: List of fetched pre-trust values.

        Example:
            pretrust = et.fetch_pretrust('pretrust123')
        """
        return self._convert_to_iv(self._download_csv(f'pretrust/{id_}'))<|MERGE_RESOLUTION|>--- conflicted
+++ resolved
@@ -1,12 +1,7 @@
-<<<<<<< HEAD
 from __future__ import annotations
 
-=======
-import boto3
->>>>>>> f04fc296
 import csv
 import enum
-import httpx
 import io
 import logging
 import math
@@ -17,7 +12,6 @@
 from tempfile import NamedTemporaryFile
 from typing import Any, Callable, Dict, List, Literal, Optional, Tuple, Union
 
-<<<<<<< HEAD
 import httpx
 import pandas as pd
 from dataclasses_json import LetterCase, dataclass_json
@@ -26,8 +20,6 @@
 from openrank_sdk import trust
 from openrank_sdk.trust import IJV, IJV_CSV_HEADERS, IV, IV_CSV_HEADERS, \
     SCORE_CSV_HEADERS, Score
-=======
->>>>>>> f04fc296
 
 SchemaType = Literal["inline", "objectstorage", "stored"]
 
@@ -316,7 +308,6 @@
     ) -> [List[Score], List[Score]]:
         return localtrust, pretrust
 
-<<<<<<< HEAD
     def run(self,
             localtrust: trust.Matrix, pretrust: Optional[trust.Vector], *,
             scale: Union[ScoreScale, str] = ScoreScale.LOG,
@@ -381,10 +372,6 @@
 
     def _prepare_input(self, localtrust: List[IJV],
                        pretrust: Optional[List[IV]]):
-=======
-    def _prepare_input(self, localtrust, pretrust):
-
->>>>>>> f04fc296
         lt = []
         for entry in localtrust:
             if entry['v'] <= 0.0:
@@ -395,30 +382,8 @@
                                 f"skipping this entry: {entry}")
             else:
                 lt.append(entry)
-<<<<<<< HEAD
         localtrust[:] = lt
         if pretrust is not None:
-=======
-        localtrust = lt
-        addresses = set()
-        for entry in localtrust:
-            addresses.add(entry["i"])
-            addresses.add(entry["j"])
-        if len(addresses) <= 0:
-            raise _NoEdgesFoundForAddresses(addresses)
-        addr_to_int_map = {}
-        int_to_addr_map = {}
-        for idx, addr in enumerate(addresses):
-            addr_to_int_map[addr] = idx
-            int_to_addr_map[idx] = addr
-        if not pretrust:
-            pt_len = len(addresses)
-            logging.info(f"generating pretrust from localtrust "
-                         f"with equally weighted pretrusted value")
-            pretrust = [{'i': addr_to_int_map[addr], 'v': 1 / pt_len}
-                        for addr in addresses]
-        else:
->>>>>>> f04fc296
             pt = []
             for p in pretrust:
                 if p['v'] <= 0.0:
@@ -426,7 +391,6 @@
                                     f"skipping this entry: {p}")
                 else:
                     pt.append(p)
-<<<<<<< HEAD
             pretrust[:] = pt
 
     @staticmethod
@@ -440,20 +404,6 @@
             warnings.warn(msg, DeprecationWarning, stacklevel=3)
             scale = ScoreScale.RAW
         return scale
-=======
-            pretrust = pt
-            pretrust = [{'i': addr_to_int_map[p['i']], 'v': p['v']}
-                        for p in pretrust]
-        logging.debug(f"generating localtrust with "
-                      f"{len(addresses)} addresses")
-        localtrust = [{'i': addr_to_int_map[entry['i']],
-                       'j': addr_to_int_map[entry['j']],
-                       'v': entry['v']}
-                      for entry in localtrust]
-        max_id = len(addresses) - 1
-
-        return localtrust, pretrust, int_to_addr_map, max_id
->>>>>>> f04fc296
 
     def run_eigentrust(
             self, localtrust: List[IJV], pretrust: List[IV] = None, *,
@@ -502,12 +452,7 @@
         scale = self._compat_scale(scale)
 
         try:
-<<<<<<< HEAD
             self._prepare_input(localtrust, pretrust)
-=======
-            localtrust, pretrust, int_to_addr_map, max_id = self._prepare_input(
-                localtrust, pretrust)
->>>>>>> f04fc296
         except _NoEdgesFoundForAddresses as e:
             print(e)
             return []
@@ -524,7 +469,6 @@
         return list(globaltrust.load().to_entries(coord_map=idx2id))
 
     def _read_scores_from_csv(
-<<<<<<< HEAD
             self, localtrust_filename: str, pretrust_filename: str = None, *,
             coord_map: trust.PeerId2Index,
             on_lt_missing: trust.OnMissingPeer,
@@ -540,33 +484,6 @@
                                         coord_map, on_missing=on_pt_missing)
 
         return lt, pt
-=======
-            self, localtrust_filename: str, pretrust_filename: str = None,
-    ) -> [List[IJV], List[IV]]:
-        localtrust = []
-        with open(localtrust_filename, "r") as f:
-            reader = csv.reader(f, delimiter=",")
-            for i, line in enumerate(reader):
-                i, j, v = line[0], line[1], line[2]
-                # is header
-                if not self.is_number(v):
-                    continue
-                localtrust.append({'i': str(i), 'j': str(j), 'v': float(v)})
-
-        pretrust = None
-        if pretrust_filename:
-
-            pretrust = []
-            with open(pretrust_filename, "r") as f:
-                reader = csv.reader(f, delimiter=",")
-                for i, line in enumerate(reader):
-                    i, v = line[0], line[1]
-                    # is header
-                    if not self.is_number(v):
-                        continue
-                    pretrust.append({'i': str(i), 'v': float(v)})
-        return localtrust, pretrust
->>>>>>> f04fc296
 
     def run_eigentrust_from_csv(
             self, localtrust_filename: str, pretrust_filename: str = None,
@@ -592,7 +509,6 @@
             scores = et.run_eigentrust_from_csv('localtrust.csv',
                                                 'pretrust.csv')
         """
-<<<<<<< HEAD
         scale = self._compat_scale(scale)
         id2idx, idx2id = trust.make_peer_map()
         lt_url = 'file:' + os.path.realpath(localtrust_filename)
@@ -603,13 +519,6 @@
                                                     on_missing='drop')
         gt = self.run(lt, pt, scale=scale, **kwargs)
         return list(gt.load().to_entries(coord_map=idx2id))
-=======
-
-        localtrust, pretrust = self._read_scores_from_csv(localtrust_filename,
-                                                          pretrust_filename)
-
-        return self.run_eigentrust(localtrust, pretrust, **kwargs)
->>>>>>> f04fc296
 
     def _send_go_eigentrust_req(
             self,
@@ -756,7 +665,6 @@
             self, localtrust_filename: str, pretrust_filename: str = None,
             scale: Optional[Union[ScoreScale, str]] = None, **kwargs,
     ) -> List[Score]:
-<<<<<<< HEAD
         scale = self._compat_scale(scale)
         id2idx, idx2id = trust.make_peer_map()
         with NamedTemporaryFile() as f:
@@ -777,90 +685,6 @@
                 .upload_to_s3(self.s3_bucket)
         gt = self.run(lt, pt, scale=scale, **kwargs)
         return list(gt.load().to_entries(coord_map=idx2id))
-=======
-        start_time = time.perf_counter()
-        localtrust_tmp_filename = "localtrust-tmp.csv"
-        pretrust_tmp_filename = "pretrust-tmp.csv"
-
-        localtrust, pretrust = self._read_scores_from_csv(localtrust_filename,
-                                                          pretrust_filename)
-
-        try:
-            localtrust, pretrust, int_to_addr_map, max_id = self._prepare_input(
-                localtrust, pretrust)
-        except _NoEdgesFoundForAddresses as e:
-            print(e)
-            return []
-
-        logging.debug("calling go_eigentrust")
-
-        self._save_dict_to_csv(localtrust, localtrust_tmp_filename)
-        if pretrust_filename is not None:
-            self._save_dict_to_csv(pretrust, pretrust_tmp_filename)
-
-        localtrust_s3 = self._upload_csv_to_s3(localtrust_tmp_filename)
-
-        req = {
-            "localTrust": {
-                "scheme": 'objectstorage',
-                "format": "csv",
-                "url": f"s3://{self.s3_bucket}/{localtrust_s3}",
-            },
-        }
-
-        if pretrust_filename is not None:
-            pretrust_s3 = self._upload_csv_to_s3(pretrust_tmp_filename)
-            req["pretrust"] = {
-                "scheme": 'objectstorage',
-                "format": "csv",
-                "url": f"s3://{self.s3_bucket}/{pretrust_s3}",
-            }
-        compute_params = replace_with_kwargs(self.compute_params, kwargs)
-        compute_params.update_req(req)
-
-        i_scores = self._send_go_eigentrust_req(pretrust=pretrust,
-                                                max_pt_id=max_id,
-                                                localtrust=localtrust,
-                                                max_lt_id=max_id,
-                                                req=req,
-                                                **kwargs)
-
-        addr_scores = [{'i': int_to_addr_map[i_score['i']], 'v': i_score['v']}
-                       for i_score in i_scores]
-        logging.info(f"eigentrust compute took "
-                     f"{time.perf_counter() - start_time} secs ")
-        addr_scores.sort(key=lambda x: x['v'], reverse=True)
-
-        os.remove(localtrust_tmp_filename)
-        if pretrust_filename is not None:
-            os.remove(pretrust_tmp_filename)
-
-        return addr_scores
-
-    def _upload_csv_to_s3(self, file_name) -> str:
-        if not file_name.lower().endswith('.csv'):
-            msg = "CSV file name must end with '.csv'"
-            logging.error(msg)
-            raise RuntimeError(msg)
-
-        object_name = (
-                ''.join(random.choice(string.ascii_letters + string.digits)
-                        for _ in range(8)) +
-                '_' +
-                datetime.now().strftime("%Y%m%d_%H%M%S") +
-                '.csv'
-        )
-        s3_client = boto3.client('s3')
-
-        try:
-            s3_client.upload_file(file_name, self.s3_bucket, object_name)
-            logging.info(f"File {file_name} uploaded to "
-                         f"{self.s3_bucket}/{object_name} successfully.")
-        except Exception as e:
-            logging.error('error while sending a request to aws s3', e)
-
-        return object_name
->>>>>>> f04fc296
 
     # New methods to interact with the backend server
     def _upload_csv(
