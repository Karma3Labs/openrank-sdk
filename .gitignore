--- conflicted
+++ resolved
@@ -1,85 +1,3 @@
-<<<<<<< HEAD
-### JetBrains template
-# Covers JetBrains IDEs: IntelliJ, RubyMine, PhpStorm, AppCode, PyCharm, CLion, Android Studio, WebStorm and Rider
-# Reference: https://intellij-support.jetbrains.com/hc/en-us/articles/206544839
-
-# User-specific stuff
-.idea/**/workspace.xml
-.idea/**/tasks.xml
-.idea/**/usage.statistics.xml
-.idea/**/dictionaries
-.idea/**/shelf
-
-# AWS User-specific
-.idea/**/aws.xml
-
-# Generated files
-.idea/**/contentModel.xml
-
-# Sensitive or high-churn files
-.idea/**/dataSources/
-.idea/**/dataSources.ids
-.idea/**/dataSources.local.xml
-.idea/**/sqlDataSources.xml
-.idea/**/dynamic.xml
-.idea/**/uiDesigner.xml
-.idea/**/dbnavigator.xml
-
-# Gradle
-.idea/**/gradle.xml
-.idea/**/libraries
-
-# Gradle and Maven with auto-import
-# When using Gradle or Maven with auto-import, you should exclude module files,
-# since they will be recreated, and may cause churn.  Uncomment if using
-# auto-import.
-# .idea/artifacts
-# .idea/compiler.xml
-# .idea/jarRepositories.xml
-# .idea/modules.xml
-# .idea/*.iml
-# .idea/modules
-# *.iml
-# *.ipr
-
-# CMake
-cmake-build-*/
-
-# Mongo Explorer plugin
-.idea/**/mongoSettings.xml
-
-# File-based project format
-*.iws
-
-# IntelliJ
-out/
-
-# mpeltonen/sbt-idea plugin
-.idea_modules/
-
-# JIRA plugin
-atlassian-ide-plugin.xml
-
-# Cursive Clojure plugin
-.idea/replstate.xml
-
-# SonarLint plugin
-.idea/sonarlint/
-
-# Crashlytics plugin (for Android Studio and IntelliJ)
-com_crashlytics_export_strings.xml
-crashlytics.properties
-crashlytics-build.properties
-fabric.properties
-
-# Editor-based Rest Client
-.idea/httpRequests
-
-# Android studio 3.1+ serialized cache file
-.idea/caches/build_file_checksums.ser
-
-=======
->>>>>>> a979b17e
 ### Python template
 # Byte-compiled / optimized / DLL files
 __pycache__/
