<component name="ProjectCodeStyleConfiguration">
  <state>
    <option name="USE_PER_PROJECT_SETTINGS" value="true" />
<<<<<<< HEAD
=======
    <option name="PREFERRED_PROJECT_CODE_STYLE" value="Default" />
>>>>>>> f04fc296
  </state>
</component><|MERGE_RESOLUTION|>--- conflicted
+++ resolved
@@ -1,9 +1,6 @@
 <component name="ProjectCodeStyleConfiguration">
   <state>
     <option name="USE_PER_PROJECT_SETTINGS" value="true" />
-<<<<<<< HEAD
-=======
     <option name="PREFERRED_PROJECT_CODE_STYLE" value="Default" />
->>>>>>> f04fc296
   </state>
 </component>